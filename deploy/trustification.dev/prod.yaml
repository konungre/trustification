release: c1dd7d38b5b672ef5f4b342b31b783b159178cb0
trustImage: ghcr.io/trustification/trust
uiImage: ghcr.io/trustification/trust
docsImage: ghcr.io/trustification/trust-docs
testsImage: ghcr.io/trustification/trust-tests
guacImage: ghcr.io/trustification/guac:v0.3.14
domain: trustification.dev
replicas: 2
imagePullPolicy: IfNotPresent
region: eu-west-1
enableTests: true
createRoutes: true
enableMonitoring: true
enableDocs: true
config:
  enabled: true
  name: trustification-config
  authentication: trustification.dev/config/prod/auth.yaml
<<<<<<< HEAD
  collectorist: trustification.dev/config/prod/collectorist.yaml
=======
default:
  routeAnnotations:
    "haproxy.router.openshift.io/hsts_header": "max-age=31536000;includeSubDomains;preload"
>>>>>>> 31edd9cb
spog:
  crdaUrl: https://rhda.rhcloud.com/
  branding: true
  ui:
    customize: false
    segmentWriteKey:
      valueFrom:
        secretKeyRef:
          name: segment-write-keys
          key: spogUi
    resources:
      requests:
        cpu: "100m"
        memory: "64Mi"
      limits:
        memory: "64Mi"
  api:
    segmentWriteKey:
      valueFrom:
        secretKeyRef:
          name: segment-write-keys
          key: spogApi
    resources:
      requests:
        cpu: "100m"
        memory: "256Mi"
      limits:
        memory: "256Mi"
bombastic:
  bucket: bombastic-prod
  credentials: bombastic-credentials-secret
  indexMode: file
  collector:
    enabled: true
<<<<<<< HEAD
    queue: sbom-indexed-prod
=======
    schedule: "0 * * * *"
    resources:
      requests:
        cpu: "100m"
        memory: "4Gi"
      limits:
        cpu: "1"
        memory: "4Gi"
>>>>>>> 31edd9cb
  indexer:
    topics:
      stored: sbom-stored-prod
      indexed: sbom-indexed-prod
      failed: sbom-failed-prod
    resources:
      requests:
        cpu: "100m"
        memory: "4Gi"
      limits:
        memory: "4Gi"
  walker:
    enabled: true
    interval: "1d"
    source: "https://access.redhat.com/security/data/sbom/beta/"
    signingKey: "https://access.redhat.com/security/data/97f5eac4.txt#77E79ABE93673533ED09EBE2DCE3823597F5EAC4"
    resources:
      requests:
        cpu: "100m"
        memory: "2Gi"
      limits:
        memory: "2Gi"
  api:
    resources:
      requests:
        cpu: "100m"
        memory: "1Gi"
      limits:
        memory: "1Gi"
vexination:
  bucket: vexination-prod
  credentials: vexination-credentials-secret
  indexMode: file
  collector:
    enabled: true
    schedule: "30 * * * *"
    resources:
      requests:
        cpu: "100m"
        memory: "4Gi"
      limits:
        cpu: "1"
        memory: "4Gi"
  indexer:
    topics:
      stored: vex-stored-prod
      indexed: vex-indexed-prod
      failed: vex-failed-prod
    resources:
      requests:
        cpu: "100m"
        memory: "2Gi"
      limits:
        memory: "2Gi"
  api:
    resources:
      requests:
        cpu: "100m"
        memory: "1Gi"
      limits:
        memory: "1Gi"
  walker:
    enabled: true
    source: https://www.redhat.com/.well-known/csaf/provider-metadata.json
    ignore: https://access.redhat.com/security/data/csaf/v2/advisories/
    resources:
      requests:
        cpu: "100m"
        memory: "2Gi"
      limits:
        memory: "2Gi"
collectorist:
  enabled: true
  api:
    resources:
collector:
  osv:
    enabled: true
    resources:
  snyk:
    enabled: true
    credentials: snyk-collector-secret
    resources:
v11y:
  enabled: true
  bucket: v11y-prod
  credentials: v11y-credentials-secret
  indexMode: file
  api:
    resources:
  indexer:
    topics:
      stored: v11y-stored-prod
      indexed: v11y-indexed-prod
      failed: v11y-failed-prod
    resources:
      requests:
        cpu: "100m"
        memory: "2Gi"
      limits:
        memory: "2Gi"
  walker:
    enabled: true
    resources:
      requests:
        cpu: "100m"
        memory: "256Mi"
      limits:
        memory: "512Mi"
exhort:
  enabled: true
  api:
    resources:
keycloakRealm:
  redirectUris:
    - http://localhost:*
    - https://trustification.dev
    - https://trustification.dev/*
    - https://sbom.trustification.dev
    - https://sbom.trustification.dev/*
    - https://vex.trustification.dev
    - https://vex.trustification.dev/*
oidcClients:
  frontend:
    issuerUrl: https://sso.trustification.dev/realms/chicken
    clientId:
      value: frontend
  walker:
    issuerUrl: https://sso.trustification.dev/realms/chicken
    clientSecret:
      valueFrom:
        secretKeyRef:
          name: oidc-client-walker
          key: client-secret
  testingManager:
    issuerUrl: https://sso.trustification.dev/realms/chicken
    clientSecret:
      valueFrom:
        secretKeyRef:
          name: oidc-client-testing-manager
          key: client-secret
  testingUser:
    issuerUrl: https://sso.trustification.dev/realms/chicken
    clientSecret:
      valueFrom:
        secretKeyRef:
          name: oidc-client-testing-user
          key: client-secret
guac:
  enabled: true
  database:
    enabled: false
    image: docker.io/library/postgres:15
  graphql:
    debug: true
    affinity:
      # tie to the zone of the RDS database
      nodeAffinity:
        requiredDuringSchedulingIgnoredDuringExecution:
          nodeSelectorTerms:
            - matchExpressions:
                - key: topology.kubernetes.io/zone
                  operator: In
                  values:
                    - eu-west-1c
    resources:
      requests:
        cpu: "100m"
        memory: "2Gi"
      limits:
        cpu: "1"
        memory: "2Gi"
keycloak:
  enabled: true
  production: true
  proxy: reencrypt
  podSecurityContext:
    enabled: false
  containerSecurityContext:
    enabled: false
  auth:
    adminUser: admin
    existingSecret: sso-admin
    passwordSecretKey: password
  tls:
    enabled: true
    existingSecret: sso-tls
    usePem: true
  service:
    annotations:
      service.beta.openshift.io/serving-cert-secret-name: sso-tls
  ingress:
    enabled: true
    ingressClassName: openshift-default
    hostname: sso.trustification.dev
    servicePort: https
    annotations:
      route.openshift.io/termination: reencrypt
  postgresql:
    primary:
      containerSecurityContext:
        enabled: false
      podSecurityContext:
        enabled: false
    auth:
<<<<<<< HEAD
      existingSecret: sso-postgres
=======
      existingSecret: sso-postgres
keycloakRealm:
  redirectUris:
    - http://localhost:*
    - https://trustification.dev
    - https://trustification.dev/*
    - https://sbom.trustification.dev
    - https://sbom.trustification.dev/*
    - https://vex.trustification.dev
    - https://vex.trustification.dev/*
oidcClients:
  frontend:
    issuerUrl: https://sso.trustification.dev/realms/chicken
    clientId:
      value: frontend
  walker:
    issuerUrl: https://sso.trustification.dev/realms/chicken
    clientSecret:
      valueFrom:
        secretKeyRef:
          name: oidc-client-walker
          key: client-secret
  testingManager:
    issuerUrl: https://sso.trustification.dev/realms/chicken
    clientSecret:
      valueFrom:
        secretKeyRef:
          name: oidc-client-testing-manager
          key: client-secret
  testingUser:
    issuerUrl: https://sso.trustification.dev/realms/chicken
    clientSecret:
      valueFrom:
        secretKeyRef:
          name: oidc-client-testing-user
          key: client-secret
dataset:
  enabled: true
>>>>>>> 31edd9cb
<|MERGE_RESOLUTION|>--- conflicted
+++ resolved
@@ -16,13 +16,10 @@
   enabled: true
   name: trustification-config
   authentication: trustification.dev/config/prod/auth.yaml
-<<<<<<< HEAD
   collectorist: trustification.dev/config/prod/collectorist.yaml
-=======
 default:
   routeAnnotations:
     "haproxy.router.openshift.io/hsts_header": "max-age=31536000;includeSubDomains;preload"
->>>>>>> 31edd9cb
 spog:
   crdaUrl: https://rhda.rhcloud.com/
   branding: true
@@ -57,9 +54,7 @@
   indexMode: file
   collector:
     enabled: true
-<<<<<<< HEAD
     queue: sbom-indexed-prod
-=======
     schedule: "0 * * * *"
     resources:
       requests:
@@ -68,7 +63,6 @@
       limits:
         cpu: "1"
         memory: "4Gi"
->>>>>>> 31edd9cb
   indexer:
     topics:
       stored: sbom-stored-prod
@@ -274,45 +268,6 @@
       podSecurityContext:
         enabled: false
     auth:
-<<<<<<< HEAD
       existingSecret: sso-postgres
-=======
-      existingSecret: sso-postgres
-keycloakRealm:
-  redirectUris:
-    - http://localhost:*
-    - https://trustification.dev
-    - https://trustification.dev/*
-    - https://sbom.trustification.dev
-    - https://sbom.trustification.dev/*
-    - https://vex.trustification.dev
-    - https://vex.trustification.dev/*
-oidcClients:
-  frontend:
-    issuerUrl: https://sso.trustification.dev/realms/chicken
-    clientId:
-      value: frontend
-  walker:
-    issuerUrl: https://sso.trustification.dev/realms/chicken
-    clientSecret:
-      valueFrom:
-        secretKeyRef:
-          name: oidc-client-walker
-          key: client-secret
-  testingManager:
-    issuerUrl: https://sso.trustification.dev/realms/chicken
-    clientSecret:
-      valueFrom:
-        secretKeyRef:
-          name: oidc-client-testing-manager
-          key: client-secret
-  testingUser:
-    issuerUrl: https://sso.trustification.dev/realms/chicken
-    clientSecret:
-      valueFrom:
-        secretKeyRef:
-          name: oidc-client-testing-user
-          key: client-secret
 dataset:
-  enabled: true
->>>>>>> 31edd9cb
+  enabled: true